#![cfg_attr(feature = "nightly", feature(portable_simd))]
#![warn(missing_docs)]

//! Simple colorspace conversions in pure Rust.
//!
//! All conversions are in-place, except when converting to/from integer and hexadecimal.
//! Formulae are generally taken from their research papers or Wikipedia and validated against
//! colour-science <https://github.com/colour-science/colour>
//!
//! This crate references CIE Standard Illuminant D65 for functions to/from CIE XYZ

use core::ffi::{c_char, CStr};
use core::ops::{Add, Div, Mul, Rem, Sub};

#[cfg(feature = "nightly")]
use std::simd::prelude::*;

#[cfg(feature = "nightly")]
use std::simd::{LaneCount, StdFloat, SupportedLaneCount};

fn spowf(n: f32, power: f32) -> f32 {
    n.abs().powf(power).copysign(n)
}

<<<<<<< HEAD
enum Cmp {
    Gt,
    Lt,
    Ge,
    Le,
}

trait DType:
    Sized
    + Copy
    + Add<Output = Self>
    + Div<Output = Self>
    + Mul<Output = Self>
    + Sub<Output = Self>
    + Rem<Output = Self>
{
    fn f32(b: f32) -> Self;
    fn fma(self, mul: Self, add: Self) -> Self;
    fn powf(self, b: Self) -> Self;
    fn branch<F: FnOnce() -> Self, G: FnOnce() -> Self>(
        self,
        b: Self,
        cmp: Cmp,
        x: F,
        y: G,
    ) -> Self;
}

impl DType for f32 {
    fn f32(b: f32) -> Self {
        b
    }

    fn fma(self, mul: Self, add: Self) -> Self {
        self.mul_add(mul, add)
    }

    fn powf(self, b: Self) -> Self {
        self.powf(b)
    }

    fn branch<F: FnOnce() -> Self, G: FnOnce() -> Self>(
        self,
        b: Self,
        cmp: Cmp,
        x: F,
        y: G,
    ) -> Self {
        if match cmp {
            Cmp::Gt => self > b,
            Cmp::Lt => self < b,
            Cmp::Ge => self >= b,
            Cmp::Le => self <= b,
        } {
            x()
        } else {
            y()
        }
    }
}

impl DType for f64 {
    fn f32(b: f32) -> Self {
        b.into()
    }

    fn fma(self, mul: Self, add: Self) -> Self {
        self.mul_add(mul, add)
    }

    fn powf(self, b: Self) -> Self {
        self.powf(b)
    }

    fn branch<F: FnOnce() -> Self, G: FnOnce() -> Self>(
        self,
        b: Self,
        cmp: Cmp,
        x: F,
        y: G,
    ) -> Self {
        if match cmp {
            Cmp::Gt => self > b,
            Cmp::Lt => self < b,
            Cmp::Ge => self >= b,
            Cmp::Le => self <= b,
        } {
            x()
        } else {
            y()
        }
    }
}

#[cfg(feature = "nightly")]
impl<const N: usize> DType for Simd<f32, N>
where
    LaneCount<N>: SupportedLaneCount,
{
    fn f32(object: f32) -> Self {
        Self::splat(object)
    }

    fn fma(self, mul: Self, add: Self) -> Self {
        self.mul_add(mul, add)
    }

    fn powf(mut self, b: Self) -> Self {
        self.as_mut_array()
            .iter_mut()
            .zip(b.as_array().iter())
            .for_each(|(a, b)| *a = a.powf(*b));
        self
    }

    fn branch<F: FnOnce() -> Self, G: FnOnce() -> Self>(
        self,
        b: Self,
        cmp: Cmp,
        x: F,
        y: G,
    ) -> Self {
        match cmp {
            Cmp::Gt => self.simd_gt(b),
            Cmp::Lt => self.simd_lt(b),
            Cmp::Ge => self.simd_ge(b),
            Cmp::Le => self.simd_le(b),
        }
        .select(x(), y())
    }
=======
/// Create an array of separate channel buffers from a single interwoven buffer.
/// Copies the data.
pub fn unweave<const N: usize>(slice: &[f32]) -> [Box<[f32]>; N] {
    let len = slice.len() / N;
    let mut result: [Vec<f32>; N] = (0..N)
        .map(|_| Vec::with_capacity(len))
        .collect::<Vec<Vec<f32>>>()
        .try_into()
        .unwrap();

    slice.chunks_exact(N).for_each(|chunk| {
        chunk.iter().zip(result.iter_mut()).for_each(|(v, arr)| arr.push(*v));
    });

    result.map(|v| v.into_boxed_slice())
}

/// Create a monolithic woven buffer using unwoven independent channel buffers.
/// Copies the data.
pub fn weave<const N: usize>(array: [Box<[f32]>; N]) -> Box<[f32]> {
    let len = array[0].len();
    (0..len)
        .into_iter()
        .fold(Vec::with_capacity(len * N), |mut acc, it| {
            (0..N).into_iter().for_each(|n| acc.push(array[n][it]));
            acc
        })
        .into_boxed_slice()
>>>>>>> f9d3e65f
}

// ### CONSTS ### {{{

/// Standard Illuminant D65.
pub const D65: [f32; 3] = [0.9504559270516716, 1.0, 1.0890577507598784];

const SRGBEOTF_ALPHA: f32 = 0.055;
const SRGBEOTF_GAMMA: f32 = 2.4;
// more precise older specs
// const SRGBEOTF_PHI: f32 = 12.9232102;
// const SRGBEOTF_CHI: f32 = 0.0392857;
// const SRGBEOTF_CHI_INV: f32 = 0.0030399;
// less precise but basically official now
const SRGBEOTF_PHI: f32 = 12.92;
const SRGBEOTF_CHI: f32 = 0.04045;
const SRGBEOTF_CHI_INV: f32 = 0.0031308;

// CIE LAB
const LAB_DELTA: f32 = 6.0 / 29.0;

// <PQ EOTF Table 4 <https://www.itu.int/rec/R-REC-BT.2100/en>
const PQEOTF_M1: f32 = 0.1593017578125;
const PQEOTF_M2: f32 = 78.84375;
const PQEOTF_C1: f32 = 0.8359375;
const PQEOTF_C2: f32 = 18.8515625;
const PQEOTF_C3: f32 = 18.6875;

// JzAzBz
const JZAZBZ_B: f32 = 1.15;
const JZAZBZ_G: f32 = 0.66;
const JZAZBZ_D: f32 = -0.56;
const JZAZBZ_D0: f32 = 1.6295499532821566 * 1e-11;
const JZAZBZ_P: f32 = 1.7 * PQEOTF_M2;

// ### CONSTS ### }}}

// ### MATRICES ### {{{
// CIE XYZ
const XYZ65_MAT: [[f32; 3]; 3] = [
    [0.4124, 0.3576, 0.1805],
    [0.2126, 0.7152, 0.0722],
    [0.0193, 0.1192, 0.9505],
];

// Original commonly used inverted array
// const XYZ65_MAT_INV: [[f32; 3]; 3] = [
//     [3.2406, -1.5372, -0.4986],
//     [-0.9689, 1.8758, 0.0415],
//     [0.0557, -0.2040, 1.0570],
// ];

// Higher precision invert using numpy. Helps with back conversions
const XYZ65_MAT_INV: [[f32; 3]; 3] = [
    [3.2406254773, -1.5372079722, -0.4986285987],
    [-0.9689307147, 1.8757560609, 0.0415175238],
    [0.0557101204, -0.2040210506, 1.0569959423],
];

// OKLAB
const OKLAB_M1: [[f32; 3]; 3] = [
    [0.8189330101, 0.0329845436, 0.0482003018],
    [0.3618667424, 0.9293118715, 0.2643662691],
    [-0.1288597137, 0.0361456387, 0.6338517070],
];
const OKLAB_M2: [[f32; 3]; 3] = [
    [0.2104542553, 1.9779984951, 0.0259040371],
    [0.7936177850, -2.4285922050, 0.7827717662],
    [-0.0040720468, 0.4505937099, -0.8086757660],
];
const OKLAB_M1_INV: [[f32; 3]; 3] = [
    [1.2270138511, -0.0405801784, -0.0763812845],
    [-0.5577999807, 1.1122568696, -0.4214819784],
    [0.281256149, -0.0716766787, 1.5861632204],
];
const OKLAB_M2_INV: [[f32; 3]; 3] = [
    [0.9999999985, 1.0000000089, 1.0000000547],
    [0.3963377922, -0.1055613423, -0.0894841821],
    [0.2158037581, -0.0638541748, -1.2914855379],
];

// JzAzBz
const JZAZBZ_M1: [[f32; 3]; 3] = [
    [0.41478972, 0.579999, 0.0146480],
    [-0.2015100, 1.120649, 0.0531008],
    [-0.0166008, 0.264800, 0.6684799],
];
const JZAZBZ_M2: [[f32; 3]; 3] = [
    [0.500000, 0.500000, 0.000000],
    [3.524000, -4.066708, 0.542708],
    [0.199076, 1.096799, -1.295875],
];

const JZAZBZ_M1_INV: [[f32; 3]; 3] = [
    [1.9242264358, -1.0047923126, 0.037651404],
    [0.3503167621, 0.7264811939, -0.0653844229],
    [-0.090982811, -0.3127282905, 1.5227665613],
];
const JZAZBZ_M2_INV: [[f32; 3]; 3] = [
    [1., 0.1386050433, 0.0580473162],
    [1., -0.1386050433, -0.0580473162],
    [1., -0.096019242, -0.8118918961],
];

// ICtCp
const ICTCP_M1: [[f32; 3]; 3] = [
    [1688.0 / 4096.0, 2146.0 / 4096.0, 262.0 / 4096.0],
    [683.0 / 4096.0, 2951.0 / 4096.0, 462.0 / 4096.0],
    [99.0 / 4096.0, 309.0 / 4096.0, 3688.0 / 4096.0],
];
const ICTCP_M2: [[f32; 3]; 3] = [
    [2048.0 / 4096.0, 2048.0 / 4096.0, 0.0 / 4096.0],
    [6610.0 / 4096.0, -13613.0 / 4096.0, 7003.0 / 4096.0],
    [17933.0 / 4096.0, -17390.0 / 4096.0, -543.0 / 4096.0],
];

const ICTCP_M1_INV: [[f32; 3]; 3] = [
    [3.4366066943, -2.5064521187, 0.0698454243],
    [-0.7913295556, 1.9836004518, -0.1922708962],
    [-0.0259498997, -0.0989137147, 1.1248636144],
];
const ICTCP_M2_INV: [[f32; 3]; 3] = [
    [1., 0.008609037, 0.111029625],
    [1., -0.008609037, -0.111029625],
    [1., 0.5600313357, -0.320627175],
];
/// 3 * 3x3 Matrix multiply with vector transposed, ie pixel @ matrix
fn matmul3t(pixel: [f32; 3], matrix: [[f32; 3]; 3]) -> [f32; 3] {
    [
        pixel[0] * matrix[0][0] + pixel[1] * matrix[1][0] + pixel[2] * matrix[2][0],
        pixel[0] * matrix[0][1] + pixel[1] * matrix[1][1] + pixel[2] * matrix[2][1],
        pixel[0] * matrix[0][2] + pixel[1] * matrix[1][2] + pixel[2] * matrix[2][2],
    ]
}

/// Transposed 3 * 3x3 matrix multiply, ie matrix @ pixel
fn matmul3<T: DType>(matrix: [[f32; 3]; 3], pixel: [T; 3]) -> [T; 3] {
    [
        pixel[0].fma(DType::f32(matrix[0][0]), pixel[1].fma(DType::f32(matrix[0][1]), pixel[2] * DType::f32(matrix[0][2]))),
        pixel[0].fma(DType::f32(matrix[1][0]), pixel[1].fma(DType::f32(matrix[1][1]), pixel[2] * DType::f32(matrix[1][2]))),
        pixel[0].fma(DType::f32(matrix[2][0]), pixel[1].fma(DType::f32(matrix[2][1]), pixel[2] * DType::f32(matrix[2][2]))),
    ]
}
// ### MATRICES ### }}}

// ### TRANSFER FUNCTIONS ### {{{

/// sRGB Electro-Optical Transfer Function
///
/// <https://en.wikipedia.org/wiki/SRGB#Computing_the_transfer_function>
//#[no_mangle]
//pub fn srgb_eotf<T: DType>(n: T) -> T {
//    if n <= SRGBEOTF_CHI {
//        n / SRGBEOTF_PHI
//    } else {
//        ((n + SRGBEOTF_ALPHA) / (SRGBEOTF_ALPHA + 1.0)).powf(SRGBEOTF_GAMMA)
//    }
//}

pub fn srgb_eotf<T: DType>(n: T) -> T {
    n.branch(
        DType::f32(SRGBEOTF_CHI),
        Cmp::Le,
        || n / DType::f32(SRGBEOTF_PHI),
        || {
            ((n + DType::f32(SRGBEOTF_ALPHA)) / DType::f32(SRGBEOTF_ALPHA + 1.0))
                .powf(DType::f32(SRGBEOTF_GAMMA))
        },
    )
}

/// Inverse sRGB Electro-Optical Transfer Function
///
/// <https://en.wikipedia.org/wiki/SRGB#Computing_the_transfer_function>
#[no_mangle]
pub extern "C" fn srgb_eotf_inverse(n: f32) -> f32 {
    if n <= SRGBEOTF_CHI_INV {
        n * SRGBEOTF_PHI
    } else {
        (1.0 + SRGBEOTF_ALPHA) * (n.powf(1.0 / SRGBEOTF_GAMMA)) - SRGBEOTF_ALPHA
    }
}

// <https://www.itu.int/rec/R-REC-BT.2100/en> Table 4 "Reference PQ EOTF"
fn pq_eotf_common(e: f32, m2: f32) -> f32 {
    let y = spowf(
        (spowf(e, 1.0 / m2) - PQEOTF_C1).max(0.0) / (PQEOTF_C2 - PQEOTF_C3 * spowf(e, 1.0 / m2)),
        1.0 / PQEOTF_M1,
    );
    10000.0 * y
}

// <https://www.itu.int/rec/R-REC-BT.2100/en> Table 4 "Reference PQ OETF"
fn pq_oetf_common(f: f32, m2: f32) -> f32 {
    let y = f / 10000.0;
    spowf(
        (PQEOTF_C1 + PQEOTF_C2 * spowf(y, PQEOTF_M1)) / (1.0 + PQEOTF_C3 * spowf(y, PQEOTF_M1)),
        m2,
    )
}

/// Dolby Perceptual Quantizer Electro-Optical Transfer Function primarily used for ICtCP
///
/// <https://www.itu.int/rec/R-REC-BT.2100/en> Table 4 "Reference PQ EOTF"
#[no_mangle]
pub extern "C" fn pq_eotf(e: f32) -> f32 {
    pq_eotf_common(e, PQEOTF_M2)
}

/// Dolby Perceptual Quantizer Optical-Electro Transfer Function primarily used for ICtCP
///
/// <https://www.itu.int/rec/R-REC-BT.2100/en> Table 4 "Reference PQ OETF"
#[no_mangle]
pub extern "C" fn pq_oetf(f: f32) -> f32 {
    pq_oetf_common(f, PQEOTF_M2)
}

/// Dolby Perceptual Quantizer Electro-Optical Transfer Function modified for JzAzBz
///
/// Replaced PQEOTF_M2 with JZAZBZ_P
///
/// <https://www.itu.int/rec/R-REC-BT.2100/en> Table 4 "Reference PQ EOTF"
#[no_mangle]
pub extern "C" fn pqz_eotf(e: f32) -> f32 {
    pq_eotf_common(e, JZAZBZ_P)
}

/// Dolby Perceptual Quantizer Optical-Electro Transfer Function modified for JzAzBz
///
/// Replaced PQEOTF_M2 with JZAZBZ_P
///
/// <https://www.itu.int/rec/R-REC-BT.2100/en> Table 4 "Reference PQ OETF"
#[no_mangle]
pub extern "C" fn pqz_oetf(f: f32) -> f32 {
    pq_oetf_common(f, JZAZBZ_P)
}

// ### TRANSFER FUNCTIONS ### }}}

// ### Helmholtz-Kohlrausch ### {{{

/// Extended K-values from High et al 2021/2022
const K_HIGH2022: [f32; 4] = [0.1644, 0.0603, 0.1307, 0.0060];

/// Mean value of the HK delta for CIE LCH(ab), High et al 2023 implementation.
///
/// Measured with 36000 steps in the hk_exmample file @ 100 C(ab).
/// Cannot make a const fn: <https://github.com/rust-lang/rust/issues/57241>
pub const HIGH2023_MEAN: f32 = 20.956442;

fn hk_2023_fby(h: f32) -> f32 {
    K_HIGH2022[0] * ((h - 90.0) / 2.0).to_radians().sin().abs() + K_HIGH2022[1]
}

fn hk_2023_fr(h: f32) -> f32 {
    if h <= 90.0 || h >= 270.0 {
        K_HIGH2022[2] * h.to_radians().cos().abs() + K_HIGH2022[3]
    } else {
        0.0
    }
}

/// Returns difference in perceptual lightness based on hue, aka the Helmholtz-Kohlrausch effect.
/// High et al 2023 implementation.
#[no_mangle]
pub extern "C" fn hk_high2023(lch: &[f32; 3]) -> f32 {
    (hk_2023_fby(lch[2]) + hk_2023_fr(lch[2])) * lch[1]
}

/// Compensates CIE LCH's L value for the Helmholtz-Kohlrausch effect.
/// High et al 2023 implementation.
#[no_mangle]
pub extern "C" fn hk_high2023_comp(lch: &mut [f32; 3]) {
    lch[0] += (HIGH2023_MEAN - hk_high2023(lch)) * (lch[1] / 100.0)
}

// ### Helmholtz-Kohlrausch ### }}}

// ### Space ### {{{

/// Defines colorspace pixels will take.
#[derive(Clone, Copy, PartialEq, Eq, Debug)]
pub enum Space {
    /// Gamma-corrected sRGB.
    SRGB,

    /// Hue Saturation Value.
    ///
    /// A UCS typically preferred for modern applications
    HSV,

    /// Linear RGB. IEC 61966-2-1:1999 transferred
    LRGB,

    /// 1931 CIE XYZ @ D65.
    XYZ,

    /// CIE LAB. Lightness, red/green chromacity, yellow/blue chromacity.
    ///
    /// 1976 UCS with many known flaws. Most other LAB spaces derive from this
    CIELAB,

    /// CIE LCH(ab). Lightness, Chroma, Hue
    ///
    /// Cylindrical version of CIE LAB.
    CIELCH,

    /// Oklab
    ///
    /// <https://bottosson.github.io/posts/oklab/>
    ///
    /// 2020 UCS, used in CSS Color Module Level 4
    OKLAB,

    /// Cylindrical version of OKLAB.
    OKLCH,

    /// JzAzBz
    ///
    /// <https://opg.optica.org/oe/fulltext.cfm?uri=oe-25-13-15131>
    ///
    /// 2017 UCS, intended for uniform hue and HDR colors
    JZAZBZ,

    /// Cylindrical version of JzAzBz
    JZCZHZ,
}

impl TryFrom<&str> for Space {
    type Error = ();
    fn try_from(value: &str) -> Result<Self, ()> {
        match value.to_ascii_lowercase().trim() {
            "srgb" => Ok(Space::SRGB),
            "hsv" => Ok(Space::HSV),
            "lrgb" | "rgb" => Ok(Space::LRGB),
            "xyz" | "cie xyz" | "ciexyz" => Ok(Space::XYZ),
            // extra values so you can move to/from str
            "lab" | "cie lab" | "cielab" => Ok(Space::CIELAB),
            "lch" | "cie lch" | "cielch" => Ok(Space::CIELCH),
            "oklab" => Ok(Space::OKLAB),
            "oklch" => Ok(Space::OKLCH),
            "jzazbz" => Ok(Space::JZAZBZ),
            "jzczhz" => Ok(Space::JZCZHZ),
            _ => Err(()),
        }
    }
}

impl core::fmt::Display for Space {
    fn fmt(&self, f: &mut core::fmt::Formatter<'_>) -> core::fmt::Result {
        core::fmt::write(
            f,
            core::format_args!(
                "{}",
                match self {
                    Self::SRGB => "sRGB",
                    Self::HSV => "HSV",
                    Self::LRGB => "RGB",
                    Self::XYZ => "CIE XYZ",
                    Self::CIELAB => "CIE LAB",
                    Self::CIELCH => "CIE LCH",
                    Self::OKLAB => "Oklab",
                    Self::OKLCH => "Oklch",
                    Self::JZAZBZ => "JzAzBz",
                    Self::JZCZHZ => "JzCzHz",
                }
            ),
        )
    }
}

impl Space {
    /// Returns 3 channels letters for user-facing colorspace controls
    pub fn channels(&self) -> [char; 3] {
        match self {
            Space::SRGB => ['r', 'g', 'b'],
            Space::HSV => ['h', 's', 'v'],
            Space::LRGB => ['r', 'g', 'b'],
            Space::XYZ => ['x', 'y', 'z'],
            Space::CIELAB => ['l', 'a', 'b'],
            Space::CIELCH => ['l', 'c', 'h'],
            Space::OKLAB => ['l', 'a', 'b'],
            Space::OKLCH => ['l', 'c', 'h'],
            Space::JZAZBZ => ['j', 'a', 'b'],
            Space::JZCZHZ => ['j', 'c', 'h'],
        }
    }

    /// All color spaces
    pub const ALL: &'static [Space] = &[
        Space::SRGB,
        Space::HSV,
        Space::LRGB,
        Space::XYZ,
        Space::CIELAB,
        Space::CIELCH,
        Space::OKLAB,
        Space::OKLCH,
        Space::JZAZBZ,
        Space::JZCZHZ,
    ];

    /// Uniform color spaces
    pub const UCS: &'static [Space] = &[Space::CIELAB, Space::OKLAB, Space::JZAZBZ];

    /// Uniform color spaces in cylindrical/polar format
    pub const UCS_POLAR: &'static [Space] = &[Space::CIELCH, Space::OKLCH, Space::JZCZHZ];

    /// RGB/Tristimulus color spaces
    pub const TRI: &'static [Space] = &[Space::SRGB, Space::LRGB, Space::XYZ];

    // ### GENREATED QUANTILE FNS ### {{{

    /// Retrieves the 0 quantile for mapping a given Space back to SRGB.
    ///
    /// This is useful for things like creating adjustable values in Space
    /// that represent most of the SRGB range without clipping.
    /// Wrapping Hue values are set to f32::INFINITY
    pub const fn srgb_quant0(&self) -> [f32; 3] {
        match self {
            &Space::SRGB => [0.0, 0.0, 0.0],
            &Space::HSV => [f32::INFINITY, 0.0, 0.0],
            &Space::LRGB => [0.0, 0.0, 0.0],
            &Space::XYZ => [0.0, 0.0, 0.0],
            &Space::CIELAB => [0.0, -86.18286, -107.85035],
            &Space::CIELCH => [0.0, 0.0, f32::INFINITY],
            &Space::OKLAB => [0.0, -0.23392147, -0.31162056],
            &Space::OKLCH => [0.0, 0.0, f32::INFINITY],
            &Space::JZAZBZ => [0.0, -0.016248252, -0.02494995],
            &Space::JZCZHZ => [0.0, 0.0, f32::INFINITY],
        }
    }
    /// Retrieves the 1 quantile for mapping a given Space back to SRGB.
    ///
    /// This is useful for things like creating adjustable values in Space
    /// that represent most of the SRGB range without clipping.
    /// Wrapping Hue values are set to f32::INFINITY
    pub const fn srgb_quant1(&self) -> [f32; 3] {
        match self {
            &Space::SRGB => [0.01, 0.01, 0.01],
            &Space::HSV => [f32::INFINITY, 0.100000024, 0.21],
            &Space::LRGB => [0.0007739938, 0.0007739938, 0.0007739938],
            &Space::XYZ => [0.017851105, 0.013837883, 0.008856518],
            &Space::CIELAB => [11.849316, -76.75052, -92.486176],
            &Space::CIELCH => [11.849316, 7.061057, f32::INFINITY],
            &Space::OKLAB => [0.24800068, -0.20801869, -0.26735336],
            &Space::OKLCH => [0.24800068, 0.020308746, f32::INFINITY],
            &Space::JZAZBZ => [0.00098745, -0.014176477, -0.021382865],
            &Space::JZCZHZ => [0.00098745, 0.0010760628, f32::INFINITY],
        }
    }
    /// Retrieves the 5 quantile for mapping a given Space back to SRGB.
    ///
    /// This is useful for things like creating adjustable values in Space
    /// that represent most of the SRGB range without clipping.
    /// Wrapping Hue values are set to f32::INFINITY
    pub const fn srgb_quant5(&self) -> [f32; 3] {
        match self {
            &Space::SRGB => [0.05, 0.05, 0.05],
            &Space::HSV => [f32::INFINITY, 0.22500001, 0.37],
            &Space::LRGB => [0.0039359396, 0.0039359396, 0.0039359396],
            &Space::XYZ => [0.051534407, 0.03933429, 0.024504842],
            &Space::CIELAB => [23.45013, -63.685505, -73.55361],
            &Space::CIELCH => [23.45013, 16.198933, f32::INFINITY],
            &Space::OKLAB => [0.35184953, -0.17341, -0.21155143],
            &Space::OKLCH => [0.35184953, 0.045713905, f32::INFINITY],
            &Space::JZAZBZ => [0.0022844237, -0.011591051, -0.01684369],
            &Space::JZCZHZ => [0.0022844237, 0.0026996532, f32::INFINITY],
        }
    }
    /// Retrieves the 10 quantile for mapping a given Space back to SRGB.
    ///
    /// This is useful for things like creating adjustable values in Space
    /// that represent most of the SRGB range without clipping.
    /// Wrapping Hue values are set to f32::INFINITY
    pub const fn srgb_quant10(&self) -> [f32; 3] {
        match self {
            &Space::SRGB => [0.1, 0.1, 0.1],
            &Space::HSV => [f32::INFINITY, 0.31868133, 0.46],
            &Space::LRGB => [0.010022826, 0.010022826, 0.010022826],
            &Space::XYZ => [0.08368037, 0.06354216, 0.042235486],
            &Space::CIELAB => [30.28909, -53.02161, -59.601402],
            &Space::CIELCH => [30.28909, 23.07717, f32::INFINITY],
            &Space::OKLAB => [0.41310564, -0.14668256, -0.17003474],
            &Space::OKLCH => [0.41310564, 0.064760715, f32::INFINITY],
            &Space::JZAZBZ => [0.003282838, -0.009647734, -0.013499062],
            &Space::JZCZHZ => [0.003282838, 0.0040425155, f32::INFINITY],
        }
    }
    /// Retrieves the 90 quantile for mapping a given Space back to SRGB.
    ///
    /// This is useful for things like creating adjustable values in Space
    /// that represent most of the SRGB range without clipping.
    /// Wrapping Hue values are set to f32::INFINITY
    pub const fn srgb_quant90(&self) -> [f32; 3] {
        match self {
            &Space::SRGB => [0.9, 0.9, 0.9],
            &Space::HSV => [f32::INFINITY, 0.95604396, 0.97],
            &Space::LRGB => [0.78741235, 0.78741235, 0.78741235],
            &Space::XYZ => [0.5299013, 0.66003364, 0.7995572],
            &Space::CIELAB => [84.99813, 66.65242, 63.00903],
            &Space::CIELCH => [84.99813, 94.23378, f32::INFINITY],
            &Space::OKLAB => [0.8573815, 0.17646486, 0.1382165],
            &Space::OKLCH => [0.8573815, 0.24145529, f32::INFINITY],
            &Space::JZAZBZ => [0.012802434, 0.010417011, 0.012386818],
            &Space::JZCZHZ => [0.012802434, 0.017864665, f32::INFINITY],
        }
    }
    /// Retrieves the 95 quantile for mapping a given Space back to SRGB.
    ///
    /// This is useful for things like creating adjustable values in Space
    /// that represent most of the SRGB range without clipping.
    /// Wrapping Hue values are set to f32::INFINITY
    pub const fn srgb_quant95(&self) -> [f32; 3] {
        match self {
            &Space::SRGB => [0.95, 0.95, 0.95],
            &Space::HSV => [f32::INFINITY, 0.9814815, 0.99],
            &Space::LRGB => [0.8900055, 0.8900055, 0.8900055],
            &Space::XYZ => [0.60459995, 0.7347975, 0.8984568],
            &Space::CIELAB => [88.676025, 74.66978, 72.00491],
            &Space::CIELCH => [88.676025, 103.532455, f32::INFINITY],
            &Space::OKLAB => [0.8893366, 0.20846832, 0.15682206],
            &Space::OKLCH => [0.8893366, 0.26152557, f32::INFINITY],
            &Space::JZAZBZ => [0.013801003, 0.012809383, 0.0145695675],
            &Space::JZCZHZ => [0.013801003, 0.019513208, f32::INFINITY],
        }
    }
    /// Retrieves the 99 quantile for mapping a given Space back to SRGB.
    ///
    /// This is useful for things like creating adjustable values in Space
    /// that represent most of the SRGB range without clipping.
    /// Wrapping Hue values are set to f32::INFINITY
    pub const fn srgb_quant99(&self) -> [f32; 3] {
        match self {
            &Space::SRGB => [0.99, 0.99, 0.99],
            &Space::HSV => [f32::INFINITY, 1.0, 1.0],
            &Space::LRGB => [0.9774019, 0.9774019, 0.9774019],
            &Space::XYZ => [0.73368907, 0.84591866, 0.99041635],
            &Space::CIELAB => [93.70696, 85.19584, 82.5843],
            &Space::CIELCH => [93.70696, 116.85265, f32::INFINITY],
            &Space::OKLAB => [0.93844295, 0.246955, 0.17727482],
            &Space::OKLCH => [0.93844295, 0.28863373, f32::INFINITY],
            &Space::JZAZBZ => [0.015377459, 0.01548976, 0.017363891],
            &Space::JZCZHZ => [0.015377459, 0.021917712, f32::INFINITY],
        }
    }
    /// Retrieves the 100 quantile for mapping a given Space back to SRGB.
    ///
    /// This is useful for things like creating adjustable values in Space
    /// that represent most of the SRGB range without clipping.
    /// Wrapping Hue values are set to f32::INFINITY
    pub const fn srgb_quant100(&self) -> [f32; 3] {
        match self {
            &Space::SRGB => [1.0, 1.0, 1.0],
            &Space::HSV => [f32::INFINITY, 1.0, 1.0],
            &Space::LRGB => [1.0, 1.0, 1.0],
            &Space::XYZ => [0.9505, 1.0, 1.089],
            &Space::CIELAB => [100.0, 98.25632, 94.489494],
            &Space::CIELCH => [100.0, 133.80594, f32::INFINITY],
            &Space::OKLAB => [1.0000017, 0.2762708, 0.19848984],
            &Space::OKLCH => [1.0000017, 0.32260108, f32::INFINITY],
            &Space::JZAZBZ => [0.01758024, 0.017218411, 0.020799855],
            &Space::JZCZHZ => [0.01758024, 0.024976956, f32::INFINITY],
        }
    }

    // ### GENREATED QUANTILE FNS ### }}}
}

// ### Space ### }}}

// ### Convert Space ### {{{

macro_rules! op_single {
    ($func:ident, $data:expr) => {
        $func($data)
    };
}

macro_rules! op_chunk {
    ($func:ident, $data:expr) => {
        $data.iter_mut().for_each(|pixel| $func(pixel))
    };
}

macro_rules! op_inter {
    ($func:ident, $data:expr) => {
        $data
            .chunks_exact_mut(3)
            .for_each(|pixel| $func(pixel.try_into().unwrap()))
    };
}

#[rustfmt::skip]
macro_rules! graph {
    ($recurse:ident, $data:expr, $from:expr, $to:expr, $op:ident) => {
        match ($from, $to) {
            // no-ops
            (Space::HSV, Space::HSV) => (),
            (Space::SRGB, Space::SRGB) => (),
            (Space::LRGB, Space::LRGB) => (),
            (Space::XYZ, Space::XYZ) => (),
            (Space::CIELAB, Space::CIELAB) => (),
            (Space::CIELCH, Space::CIELCH) => (),
            (Space::OKLAB, Space::OKLAB) => (),
            (Space::OKLCH, Space::OKLCH) => (),
            (Space::JZAZBZ, Space::JZAZBZ) => (),
            (Space::JZCZHZ, Space::JZCZHZ) => (),

            //endcaps
            (Space::SRGB, Space::HSV) => $op!(srgb_to_hsv, $data),
            (Space::CIELAB, Space::CIELCH)
            | (Space::OKLAB, Space::OKLCH)
            | (Space::JZAZBZ, Space::JZCZHZ) => $op!(lab_to_lch, $data),

            // Reverse Endcaps
            (Space::HSV, _) => { $op!(hsv_to_srgb, $data); $recurse(Space::SRGB, $to, $data) }
            (Space::CIELCH, _) => { $op!(lch_to_lab, $data); $recurse(Space::CIELAB, $to, $data) }
            (Space::OKLCH, _) => { $op!(lch_to_lab, $data); $recurse(Space::OKLAB, $to, $data) }
            (Space::JZCZHZ, _) => { $op!(lch_to_lab, $data); $recurse(Space::JZAZBZ, $to, $data) }

            // SRGB Up
            (Space::SRGB, _) => { $op!(srgb_to_lrgb, $data); $recurse(Space::LRGB, $to, $data) }

            // LRGB Down
            (Space::LRGB, Space::SRGB | Space::HSV) => { $op!(lrgb_to_srgb, $data); $recurse(Space::SRGB, $to, $data) }
            // LRGB Up
            (Space::LRGB, _) => { $op!(lrgb_to_xyz, $data); $recurse(Space::XYZ, $to, $data) }

            // XYZ Down
            (Space::XYZ, Space::SRGB | Space::LRGB | Space::HSV) => { $op!(xyz_to_lrgb, $data); $recurse(Space::LRGB, $to, $data) }
            // XYZ Up
            (Space::XYZ, Space::CIELAB | Space::CIELCH) => { $op!(xyz_to_cielab, $data); $recurse(Space::CIELAB, $to, $data) }
            (Space::XYZ, Space::OKLAB | Space::OKLCH) => { $op!(xyz_to_oklab, $data); $recurse(Space::OKLAB, $to, $data) }
            (Space::XYZ, Space::JZAZBZ | Space::JZCZHZ) => { $op!(xyz_to_jzazbz, $data); $recurse(Space::JZAZBZ, $to, $data) }

            // LAB Down
            (Space::CIELAB, _) => { $op!(cielab_to_xyz, $data); $recurse(Space::XYZ, $to, $data) }
            (Space::OKLAB, _) => { $op!(oklab_to_xyz, $data); $recurse(Space::XYZ, $to, $data) }
            (Space::JZAZBZ, _) => { $op!(jzazbz_to_xyz, $data); $recurse(Space::XYZ, $to, $data) }
        }
    };
}

/// Runs conversion functions to convert `pixel` from one `Space` to another
/// in the least possible moves.
pub fn convert_space(from: Space, to: Space, pixel: &mut [f32; 3]) {
    graph!(convert_space, pixel, from, to, op_single);
}

/// Runs conversion functions to convert `pixel` from one `Space` to another
/// in the least possible moves.
///
/// Caches conversion graph for faster iteration.
pub fn convert_space_chunked(from: Space, to: Space, pixels: &mut [[f32; 3]]) {
    graph!(convert_space_chunked, pixels, from, to, op_chunk);
}

/// Runs conversion functions to convert `pixel` from one `Space` to another
/// in the least possible moves.
///
/// Caches conversion graph for faster iteration and ignores remainder values in slice.
pub fn convert_space_sliced(from: Space, to: Space, pixels: &mut [f32]) {
    graph!(convert_space_sliced, pixels, from, to, op_inter);
}

/// Same as `convert_space_sliced` but with FFI types.
///
/// Returns 0 on success, 1 on invalid `from`, 2 on invalid `to`, 3 on invalid `pixels`
#[no_mangle]
pub extern "C" fn convert_space_ffi(from: *const c_char, to: *const c_char, pixels: *mut f32, len: usize) -> i32 {
    let from = unsafe {
        if from.is_null() {
            return 1;
        } else {
            if let Some(s) = CStr::from_ptr(from)
                .to_str()
                .ok()
                .map(|s| Space::try_from(s).ok())
                .flatten()
            {
                s
            } else {
                return 1;
            }
        }
    };
    let to = unsafe {
        if to.is_null() {
            return 2;
        } else {
            if let Some(s) = CStr::from_ptr(to)
                .to_str()
                .ok()
                .map(|s| Space::try_from(s).ok())
                .flatten()
            {
                s
            } else {
                return 2;
            }
        }
    };
    let pixels = unsafe {
        if pixels.is_null() {
            return 3;
        } else {
            core::slice::from_raw_parts_mut(pixels, len)
        }
    };
    convert_space_sliced(from, to, pixels);
    0
}

/// Same as `convert_space`, ignores the 4th value in `pixel`.
pub fn convert_space_alpha(from: Space, to: Space, pixel: &mut [f32; 4]) {
    unsafe { convert_space(from, to, pixel.get_unchecked_mut(0..3).try_into().unwrap_unchecked()) }
}

// ### Convert Space ### }}}

// ### Str2Col ### {{{
fn rm_paren<'a>(s: &'a str) -> &'a str {
    if let (Some(f), Some(l)) = (s.chars().next(), s.chars().last()) {
        if ['(', '[', '{'].contains(&f) && [')', ']', '}'].contains(&l) {
            return &s[1..(s.len() - 1)];
        }
    }
    s
}

/// Convert a string into a space/array combo.
/// Separated with spaces, ';', ':', or ','
///
/// Can additionally be set as a % of SDR range.
///
/// Does not support alpha channel.
///
/// # Examples
///
/// ```
/// use colcon::{str2col, Space};
///
/// assert_eq!(str2col("0.2, 0.5, 0.6"), Some((Space::SRGB, [0.2, 0.5, 0.6])));
/// assert_eq!(str2col("lch:50;20;120"), Some((Space::CIELCH, [50.0, 20.0, 120.0])));
/// assert_eq!(str2col("oklab(0.2, 0.6, -0.5)"), Some((Space::OKLAB, [0.2, 0.6, -0.5])));
/// assert_eq!(str2col("srgb 100% 50% 25%"), Some((Space::SRGB, [1.0, 0.5, 0.25])));
/// ```
pub fn str2col(mut s: &str) -> Option<(Space, [f32; 3])> {
    s = rm_paren(s.trim());
    let mut space = Space::SRGB;
    let mut result = [f32::NAN; 3];

    // Return hex if valid
    if let Ok(irgb) = hex_to_irgb(s) {
        return Some((space, irgb_to_srgb(irgb)));
    }

    let seps = [',', ':', ';'];

    // Find Space at front then trim
    if let Some(i) = s.find(|c: char| c.is_whitespace() || seps.contains(&c) || ['(', '[', '{'].contains(&c)) {
        if let Ok(sp) = Space::try_from(&s[..i]) {
            space = sp;
            s = rm_paren(s[i..].trim_start_matches(|c: char| c.is_whitespace() || seps.contains(&c)));
        }
    }

    // Split by separators + whitespace and parse
    for (n, split) in s
        .split(|c: char| c.is_whitespace() || seps.contains(&c))
        .filter(|s| !s.is_empty())
        .enumerate()
    {
        if n > 2 {
            return None;
        } else if let Ok(value) = split.parse::<f32>() {
            result[n] = value;
        } else if split.ends_with('%') {
            if let Ok(value) = split[0..(split.len() - 1)].parse::<f32>() {
                let (q0, q100) = (space.srgb_quant0()[n], space.srgb_quant100()[n]);
                if q0.is_finite() && q100.is_finite() {
                    result[n] = value / 100.0 * (q100 - q0) + q0;
                } else if Space::UCS_POLAR.contains(&space) {
                    result[n] = value / 100.0 * 360.0
                } else if space == Space::HSV {
                    result[n] = value / 100.0
                } else {
                    return None;
                }
            } else {
                return None;
            }
        } else {
            return None;
        }
    }
    if result.iter().all(|v| v.is_finite()) {
        Some((space, result))
    } else {
        None
    }
}

/// Convert a string into a pixel of the requested Space.
///
/// Shorthand for str2col() -> convert_space()
pub fn str2space(s: &str, to: Space) -> Option<[f32; 3]> {
    str2col(s).map(|(from, mut col)| {
        convert_space(from, to, &mut col);
        col
    })
}
// ### Str2Col ### }}}

// ### FORWARD ### {{{

/// Convert floating (0.0..1.0) RGB to integer (0..255) RGB.
pub fn srgb_to_irgb(pixel: [f32; 3]) -> [u8; 3] {
    [
        ((pixel[0] * 255.0).max(0.0).min(255.0) as u8),
        ((pixel[1] * 255.0).max(0.0).min(255.0) as u8),
        ((pixel[2] * 255.0).max(0.0).min(255.0) as u8),
    ]
}

/// Create a hexadecimal string from integer RGB.
pub fn irgb_to_hex(pixel: [u8; 3]) -> String {
    let mut hex = String::from("#");

    pixel.into_iter().for_each(|c| {
        [c / 16, c % 16]
            .into_iter()
            .for_each(|n| hex.push(if n >= 10 { n + 55 } else { n + 48 } as char))
    });

    hex
}

/// Convert from sRGB to HSV.
#[no_mangle]
pub extern "C" fn srgb_to_hsv(pixel: &mut [f32; 3]) {
    let vmin = pixel[0].min(pixel[1]).min(pixel[2]);
    let vmax = pixel[0].max(pixel[1]).max(pixel[2]);
    let dmax = vmax - vmin;

    let v = vmax;

    let (h, s) = if dmax == 0.0 {
        (0.0, 0.0)
    } else {
        let s = dmax / vmax;

        let dr = (((vmax - pixel[0]) / 6.0) + (dmax / 2.0)) / dmax;
        let dg = (((vmax - pixel[1]) / 6.0) + (dmax / 2.0)) / dmax;
        let db = (((vmax - pixel[2]) / 6.0) + (dmax / 2.0)) / dmax;

        let h = if pixel[0] == vmax {
            db - dg
        } else if pixel[1] == vmax {
            (1.0 / 3.0) + dr - db
        } else {
            (2.0 / 3.0) + dg - dr
        }
        .rem_euclid(1.0);
        (h, s)
    };
    *pixel = [h, s, v];
}

/// Convert from sRGB to Linear RGB by applying the sRGB EOTF
///
/// <https://www.color.org/chardata/rgb/srgb.xalter>
#[no_mangle]
pub extern "C" fn srgb_to_lrgb(pixel: &mut [f32; 3]) {
    pixel.iter_mut().for_each(|c| *c = srgb_eotf(*c));
}

/// Convert from Linear Light RGB to CIE XYZ, D65 standard illuminant
///
/// <https://en.wikipedia.org/wiki/SRGB#From_sRGB_to_CIE_XYZ>
pub fn lrgb_to_xyz<T: DType>(pixel: &mut [T; 3]) {
    *pixel = matmul3(XYZ65_MAT, *pixel)
}

#[no_mangle]
extern "C" fn lrgb_to_xyz_f32(pixel: &mut [f32; 3]) {
    lrgb_to_xyz(pixel)
}

/// Convert from CIE XYZ to CIE LAB.
///
/// <https://en.wikipedia.org/wiki/CIELAB_color_space#From_CIEXYZ_to_CIELAB>
#[no_mangle]
pub extern "C" fn xyz_to_cielab(pixel: &mut [f32; 3]) {
    // Reverse D65 standard illuminant
    pixel.iter_mut().zip(D65).for_each(|(c, d)| *c /= d);

    pixel.iter_mut().for_each(|c| {
        if *c > LAB_DELTA.powi(3) {
            *c = c.cbrt()
        } else {
            *c = *c / (3.0 * LAB_DELTA.powi(2)) + (4f32 / 29f32)
        }
    });

    *pixel = [
        (116.0 * pixel[1]) - 16.0,
        500.0 * (pixel[0] - pixel[1]),
        200.0 * (pixel[1] - pixel[2]),
    ]
}

/// Convert from CIE XYZ to OKLAB.
///
/// <https://bottosson.github.io/posts/oklab/>
#[no_mangle]
pub extern "C" fn xyz_to_oklab(pixel: &mut [f32; 3]) {
    let mut lms = matmul3t(*pixel, OKLAB_M1);
    lms.iter_mut().for_each(|c| *c = c.cbrt());
    *pixel = matmul3t(lms, OKLAB_M2);
}

/// Convert CIE XYZ to JzAzBz
///
/// <https://opg.optica.org/oe/fulltext.cfm?uri=oe-25-13-15131>
#[no_mangle]
pub extern "C" fn xyz_to_jzazbz(pixel: &mut [f32; 3]) {
    let mut lms = matmul3(
        JZAZBZ_M1,
        [
            pixel[0] * JZAZBZ_B - (JZAZBZ_B - 1.0) * pixel[2],
            pixel[1] * JZAZBZ_G - (JZAZBZ_G - 1.0) * pixel[0],
            pixel[2],
        ],
    );

    lms.iter_mut().for_each(|e| *e = pqz_oetf(*e));

    let lab = matmul3(JZAZBZ_M2, lms);

    *pixel = [
        ((1.0 + JZAZBZ_D) * lab[0]) / (1.0 + JZAZBZ_D * lab[0]) - JZAZBZ_D0,
        lab[1],
        lab[2],
    ]
}

// Disabled for now as all the papers are paywalled
// /// Convert CIE XYZ to CAM16-UCS
// #[no_mangle]
// pub extern "C" fn xyz_to_cam16ucs(pixel: &mut [f32; 3]) {

// }

/// Convert LRGB to ICtCp. Unvalidated, WIP
///
/// <https://www.itu.int/rec/R-REC-BT.2100/en>
// #[no_mangle]
pub extern "C" fn _lrgb_to_ictcp(pixel: &mut [f32; 3]) {
    // <https://www.itu.int/rec/R-REC-BT.2020/en>
    // let alpha = 1.09929682680944;
    // let beta = 0.018053968510807;
    // let bt2020 = |e: &mut f32| {
    //     *e = if *e < beta {4.5 * *e}
    //     else {alpha * e.powf(0.45) - (alpha - 1.0)}
    // };
    // pixel.iter_mut().for_each(|c| bt2020(c));

    let mut lms = matmul3(ICTCP_M1, *pixel);
    // lms prime
    lms.iter_mut().for_each(|c| *c = pq_oetf(*c));
    *pixel = matmul3(ICTCP_M2, lms);
}

/// Converts an LAB based space to a cylindrical representation.
///
/// <https://en.wikipedia.org/wiki/CIELAB_color_space#Cylindrical_model>
#[no_mangle]
pub extern "C" fn lab_to_lch(pixel: &mut [f32; 3]) {
    *pixel = [
        pixel[0],
        (pixel[1].powi(2) + pixel[2].powi(2)).sqrt(),
        pixel[2].atan2(pixel[1]).to_degrees().rem_euclid(360.0),
    ];
}

// ### FORWARD ### }}}

// ### BACKWARD ### {{{

/// Convert integer (0..255) RGB to floating (0.0..1.0) RGB.
pub fn irgb_to_srgb(pixel: [u8; 3]) -> [f32; 3] {
    [
        pixel[0] as f32 / 255.0,
        pixel[1] as f32 / 255.0,
        pixel[2] as f32 / 255.0,
    ]
}

/// Create integer RGB set from hex string.
pub fn hex_to_irgb(hex: &str) -> Result<[u8; 3], String> {
    let hex = hex.trim().to_ascii_uppercase();

    let mut chars = hex.chars();
    if chars.as_str().starts_with('#') {
        chars.next();
    }

    let ids: Vec<u32> = if chars.as_str().len() == 6 {
        chars
            .map(|c| {
                let u = c as u32;
                if 57 >= u && u >= 48 {
                    Ok(u - 48)
                } else if 70 >= u && u >= 65 {
                    Ok(u - 55)
                } else {
                    Err(String::from("Hex character ") + &String::from(c) + " out of bounds")
                }
            })
            .collect()
    } else {
        Err(String::from("Incorrect hex length!"))
    }?;

    Ok([
        ((ids[0]) * 16 + ids[1]) as u8,
        ((ids[2]) * 16 + ids[3]) as u8,
        ((ids[4]) * 16 + ids[5]) as u8,
    ])
}

/// Convert from HSV to sRGB.
#[no_mangle]
pub extern "C" fn hsv_to_srgb(pixel: &mut [f32; 3]) {
    if pixel[1] == 0.0 {
        *pixel = [pixel[2]; 3];
    } else {
        let mut var_h = pixel[0] * 6.0;
        if var_h == 6.0 {
            var_h = 0.0
        }
        let var_i = var_h.trunc();
        let var_1 = pixel[2] * (1.0 - pixel[1]);
        let var_2 = pixel[2] * (1.0 - pixel[1] * (var_h - var_i));
        let var_3 = pixel[2] * (1.0 - pixel[1] * (1.0 - (var_h - var_i)));

        *pixel = if var_i == 0.0 {
            [pixel[2], var_3, var_1]
        } else if var_i == 1.0 {
            [var_2, pixel[2], var_1]
        } else if var_i == 2.0 {
            [var_1, pixel[2], var_3]
        } else if var_i == 3.0 {
            [var_1, var_2, pixel[2]]
        } else if var_i == 4.0 {
            [var_3, var_1, pixel[2]]
        } else {
            [pixel[2], var_1, var_2]
        }
    }
}

/// Convert from Linear RGB to sRGB by applying the inverse sRGB EOTF
///
/// <https://www.color.org/chardata/rgb/srgb.xalter>
#[no_mangle]
pub extern "C" fn lrgb_to_srgb(pixel: &mut [f32; 3]) {
    pixel.iter_mut().for_each(|c| *c = srgb_eotf_inverse(*c));
}

/// Convert from CIE XYZ to Linear Light RGB.
///
/// <https://en.wikipedia.org/wiki/SRGB#From_CIE_XYZ_to_sRGB>
#[no_mangle]
pub extern "C" fn xyz_to_lrgb(pixel: &mut [f32; 3]) {
    *pixel = matmul3(XYZ65_MAT_INV, *pixel)
}

/// Convert from CIE LAB to CIE XYZ.
///
/// <https://en.wikipedia.org/wiki/CIELAB_color_space#From_CIELAB_to_CIEXYZ>
#[no_mangle]
pub extern "C" fn cielab_to_xyz(pixel: &mut [f32; 3]) {
    *pixel = [
        (pixel[0] + 16.0) / 116.0 + pixel[1] / 500.0,
        (pixel[0] + 16.0) / 116.0,
        (pixel[0] + 16.0) / 116.0 - pixel[2] / 200.0,
    ];

    pixel.iter_mut().for_each(|c| {
        if *c > LAB_DELTA {
            *c = c.powi(3)
        } else {
            *c = 3.0 * LAB_DELTA.powi(2) * (*c - 4f32 / 29f32)
        }
    });

    pixel.iter_mut().zip(D65).for_each(|(c, d)| *c *= d);
}

/// Convert from OKLAB to CIE XYZ.
///
/// <https://bottosson.github.io/posts/oklab/>
#[no_mangle]
pub extern "C" fn oklab_to_xyz(pixel: &mut [f32; 3]) {
    let mut lms = matmul3t(*pixel, OKLAB_M2_INV);
    lms.iter_mut().for_each(|c| *c = c.powi(3));
    *pixel = matmul3t(lms, OKLAB_M1_INV);
}

/// Convert JzAzBz to CIE XYZ
///
/// <https://opg.optica.org/oe/fulltext.cfm?uri=oe-25-13-15131>
#[no_mangle]
pub extern "C" fn jzazbz_to_xyz(pixel: &mut [f32; 3]) {
    let mut lms = matmul3(
        JZAZBZ_M2_INV,
        [
            (pixel[0] + JZAZBZ_D0) / (1.0 + JZAZBZ_D - JZAZBZ_D * (pixel[0] + JZAZBZ_D0)),
            pixel[1],
            pixel[2],
        ],
    );

    lms.iter_mut().for_each(|c| *c = pqz_eotf(*c));

    *pixel = matmul3(JZAZBZ_M1_INV, lms);

    pixel[0] = (pixel[0] + (JZAZBZ_B - 1.0) * pixel[2]) / JZAZBZ_B;
    pixel[1] = (pixel[1] + (JZAZBZ_G - 1.0) * pixel[0]) / JZAZBZ_G;
}

// Disabled for now as all the papers are paywalled
// /// Convert CAM16-UCS to CIE XYZ
// #[no_mangle]
// pub extern "C" fn cam16ucs_to_xyz(pixel: &mut [f32; 3]) {

// }

/// Convert ICtCp to LRGB. Unvalidated, WIP
///
/// <https://www.itu.int/rec/R-REC-BT.2100/en>
// #[no_mangle]
pub extern "C" fn _ictcp_to_lrgb(pixel: &mut [f32; 3]) {
    // lms prime
    let mut lms = matmul3(ICTCP_M2_INV, *pixel);
    // non-prime lms
    lms.iter_mut().for_each(|c| *c = pq_eotf(*c));
    *pixel = matmul3(ICTCP_M1_INV, lms);
}

/// Retrieves an LAB based space from its cylindrical representation.
///
/// <https://en.wikipedia.org/wiki/CIELAB_color_space#Cylindrical_model>
#[no_mangle]
pub extern "C" fn lch_to_lab(pixel: &mut [f32; 3]) {
    *pixel = [
        pixel[0],
        pixel[1] * pixel[2].to_radians().cos(),
        pixel[1] * pixel[2].to_radians().sin(),
    ]
}

// BACKWARD }}}

// ### TESTS ### {{{
#[cfg(test)]
mod tests {
    use super::*;

    const HEX: &str = "#3359F2";
    const IRGB: [u8; 3] = [51, 89, 242];

    // ### COLOUR-REFS ### {{{

    const SRGB: &'static [[f32; 3]] = &[
        [0.00000000, 0.00000000, 0.00000000],
        [1.00000000, 0.00000000, 0.00000000],
        [0.00000000, 1.00000000, 0.00000000],
        [0.00000000, 0.00000000, 1.00000000],
        [1.00000000, 1.00000000, 0.00000000],
        [0.00000000, 1.00000000, 1.00000000],
        [1.00000000, 0.00000000, 1.00000000],
        [1.00000000, 1.00000000, 1.00000000],
        [5.00000000, 10.00000000, 15.00000000],
        [-5.00000000, -10.00000000, -15.00000000],
    ];
    const LRGB: &'static [[f32; 3]] = &[
        [0.00000000, 0.00000000, 0.00000000],
        [1.00000000, 0.00000000, 0.00000000],
        [0.00000000, 1.00000000, 0.00000000],
        [0.00000000, 0.00000000, 1.00000000],
        [1.00000000, 1.00000000, 0.00000000],
        [0.00000000, 1.00000000, 1.00000000],
        [1.00000000, 0.00000000, 1.00000000],
        [1.00000000, 1.00000000, 1.00000000],
        [42.96599571, 223.82627997, 589.69564509],
        [-0.38699690, -0.77399381, -1.16099071],
    ];
    const HSV: &'static [[f32; 3]] = &[
        [0.00000000, 0.00000000, 0.00000000],
        [0.00000000, 1.00000000, 1.00000000],
        [0.33333333, 1.00000000, 1.00000000],
        [0.66666667, 1.00000000, 1.00000000],
        [0.16666667, 1.00000000, 1.00000000],
        [0.50000000, 1.00000000, 1.00000000],
        [0.83333333, 1.00000000, 1.00000000],
        [0.00000000, 0.00000000, 1.00000000],
        [0.58333333, 0.66666667, 15.00000000],
        [0.08333333, -2.00000000, -5.00000000],
    ];
    const XYZ: &'static [[f32; 3]] = &[
        [0.00000000, 0.00000000, 0.00000000],
        [0.41240000, 0.21260000, 0.01930000],
        [0.35760000, 0.71520000, 0.11920000],
        [0.18050000, 0.07220000, 0.95050000],
        [0.77000000, 0.92780000, 0.13850000],
        [0.53810000, 0.78740000, 1.06970000],
        [0.59290000, 0.28480000, 0.96980000],
        [0.95050000, 1.00000000, 1.08900000],
        [204.19951828, 211.79115169, 588.01504694],
        [-0.64593653, -0.71965944, -1.20325077],
    ];
    const LAB: &'static [[f32; 3]] = &[
        [0.00000000, 0.00000000, 0.00000000],
        [53.23288179, 80.11117774, 67.22370367],
        [87.73703347, -86.18285500, 83.18783466],
        [32.30258667, 79.19808023, -107.85035570],
        [97.13824698, -21.55360786, 94.48949749],
        [91.11652111, -48.07757700, -14.12426716],
        [60.31993366, 98.25632722, -60.82956929],
        [100.00000000, 0.00772827, 0.00353528],
        [675.44970111, 14.25078120, -436.42562428],
        [-650.06570921, 155.94479927, 599.90623227],
    ];
    const LCH: &'static [[f32; 3]] = &[
        [0.00000000, 0.00000000, 0.00000000],
        [53.23288179, 104.57928635, 40.00102571],
        [87.73703347, 119.78188649, 136.01306869],
        [32.30258667, 133.80596077, 306.29106810],
        [97.13824698, 96.91657829, 102.84964820],
        [91.11652111, 50.10936373, 196.37177336],
        [60.31993366, 115.56185503, 328.23873929],
        [100.00000000, 0.00849849, 24.58159697],
        [675.44970111, 436.65823054, 271.87023758],
        [-650.06570921, 619.84374477, 75.42854110],
    ];
    const OKLAB: &'static [[f32; 3]] = &[
        [0.00000000, 0.00000000, 0.00000000],
        [0.62792590, 0.22488760, 0.12580493],
        [0.86645187, -0.23392144, 0.17942177],
        [0.45203295, -0.03235164, -0.31162054],
        [0.96798108, -0.07139347, 0.19848985],
        [0.90541467, -0.14944654, -0.03950465],
        [0.70165739, 0.27462625, -0.16926875],
        [1.00000174, 0.00000229, -0.00011365],
        [5.95611678, -0.42728383, -1.24134000],
        [-0.89252901, 0.04256306, 0.07613246],
    ];
    const OKLCH: &'static [[f32; 3]] = &[
        [0.00000000, 0.00000000, 0.00000000],
        [0.62792590, 0.25768453, 29.22319405],
        [0.86645187, 0.29480741, 142.51117284],
        [0.45203295, 0.31329538, 264.07293384],
        [0.96798108, 0.21093897, 109.78280773],
        [0.90541467, 0.15457971, 194.80686888],
        [0.70165739, 0.32260113, 328.35196366],
        [1.00000174, 0.00011368, 271.15202477],
        [5.95611678, 1.31282005, 251.00593438],
        [-0.89252901, 0.08722251, 60.79193305],
    ];
    const JZAZBZ: &'static [[f32; 3]] = &[
        [0.00000000, 0.00000000, 0.00000000],
        [0.00816620, 0.01616207, 0.01140765],
        [0.01243416, -0.01624847, 0.01656722],
        [0.00478354, -0.00116064, -0.02495001],
        [0.01611356, -0.00372360, 0.02080003],
        [0.01418671, -0.01169390, -0.00544011],
        [0.01049327, 0.01640515, -0.01404140],
        [0.01758021, -0.00002806, -0.00002067],
        [0.22861137, -0.04674604, -0.11322403],
        [-0.78600741, 1933.15497262, 2113.40419865],
    ];
    const JZCZHZ: &'static [[f32; 3]] = &[
        [0.00000000, 0.00000000, 0.00000000],
        [0.00816620, 0.01978250, 35.21553828],
        [0.01243416, 0.02320529, 134.44348766],
        [0.00478354, 0.02497699, 267.33659019],
        [0.01611356, 0.02113070, 100.14952867],
        [0.01418671, 0.01289736, 204.94830520],
        [0.01049327, 0.02159375, 319.43931639],
        [0.01758021, 0.00003485, 216.37796402],
        [0.22861137, 0.12249438, 247.56607117],
        [-0.78600741, 2864.18670045, 47.55048725],
    ];

    const _ICTCP2: &'static [[f32; 3]] = &[
        [0.00000073, -0.00000000, 0.00000000],
        [0.08575747, -0.02634122, 0.09894511],
        [0.13074534, -0.11285245, -0.02347905],
        [0.06172962, 0.10943968, -0.05098289],
        [0.14470233, -0.10333260, 0.01679849],
        [0.13713260, -0.00256371, -0.03877447],
        [0.09966927, 0.10169935, 0.04737088],
        [0.14994586, -0.00000057, 0.00000710],
        [0.58829375, 0.11054605, -0.09104248],
        [140.00646866, -38.81567400, 54.38089910],
    ];

    // ### COLOUR-REFS ### }}}

    // ### Comparison FNs ### {{{
    fn pix_cmp(input: &[[f32; 3]], reference: &[[f32; 3]], epsilon: f32, skips: &'static [usize]) {
        let mut err = String::new();
        let mut cum_err = 0.0;
        for (n, (i, r)) in input.iter().zip(reference.iter()).enumerate() {
            if skips.contains(&n) {
                continue;
            }
            for (a, b) in i.iter().zip(r.iter()) {
                if (a - b).abs() > epsilon || !a.is_finite() || !b.is_finite() {
                    let dev = i
                        .iter()
                        .zip(r.iter())
                        .map(|(ix, rx)| ((ix - rx) + 1.0).abs().powi(2))
                        .sum::<f32>();
                    err.push_str(&format!(
                        "\nA{n}: {:.8} {:.8} {:.8}\nB{n}: {:.8} {:.8} {:.8}\nERR²: {}\n",
                        i[0], i[1], i[2], r[0], r[1], r[2], dev
                    ));
                    if dev.is_finite() {
                        cum_err += dev
                    };
                    break;
                }
            }
        }
        if !err.is_empty() {
            panic!("{}\nCUM ERR²: {}", err, cum_err)
        }
    }

    fn func_cmp_full(
        input: &[[f32; 3]],
        reference: &[[f32; 3]],
        function: extern "C" fn(&mut [f32; 3]),
        epsilon: f32,
        skips: &'static [usize],
    ) {
        let mut input = input.to_owned();
        input.iter_mut().for_each(|p| function(p));
        pix_cmp(&input, reference, epsilon, skips);
    }

    fn func_cmp(input: &[[f32; 3]], reference: &[[f32; 3]], function: extern "C" fn(&mut [f32; 3])) {
        func_cmp_full(input, reference, function, 1e-3, &[])
    }

    fn conv_cmp_full(
        input_space: Space,
        input: &[[f32; 3]],
        reference_space: Space,
        reference: &[[f32; 3]],
        epsilon: f32,
        skips: &'static [usize],
    ) {
        let mut input = input.to_owned();
        convert_space_chunked(input_space, reference_space, &mut input);
        pix_cmp(&input, reference, epsilon, skips)
    }

    fn conv_cmp(input_space: Space, input: &[[f32; 3]], reference_space: Space, reference: &[[f32; 3]]) {
        conv_cmp_full(input_space, input, reference_space, reference, 1e-2, &[0, 7])
    }
    // ### Comparison FNs ### }}}

    // ### Single FN Accuracy ### {{{
    #[test]
    fn irgb_to() {
        assert_eq!(IRGB, srgb_to_irgb([0.2, 0.35, 0.95]))
    }

    #[test]
    fn irgb_from() {
        let mut srgb = irgb_to_srgb(IRGB);
        srgb.iter_mut().for_each(|c| *c = (*c * 100.0).round() / 100.0);
        assert_eq!([0.2, 0.35, 0.95], srgb)
    }

    #[test]
    fn hex_to() {
        assert_eq!(HEX, irgb_to_hex(IRGB))
    }

    #[test]
    fn hex_from() {
        assert_eq!(IRGB, hex_to_irgb(HEX).unwrap())
    }

    #[test]
    fn hsv_forwards() {
        func_cmp(SRGB, HSV, srgb_to_hsv)
    }
    #[test]
    fn hsv_backwards() {
        func_cmp(HSV, SRGB, hsv_to_srgb)
    }

    #[test]
    fn lrgb_forwards() {
        func_cmp(SRGB, LRGB, srgb_to_lrgb)
    }
    #[test]
    fn lrgb_backwards() {
        func_cmp(LRGB, SRGB, lrgb_to_srgb)
    }

    #[test]
    fn xyz_forwards() {
        func_cmp(LRGB, XYZ, lrgb_to_xyz_f32)
    }
    #[test]
    fn xyz_backwards() {
        func_cmp(XYZ, LRGB, xyz_to_lrgb)
    }

    #[test]
    fn lab_forwards() {
        func_cmp(XYZ, LAB, xyz_to_cielab)
    }
    #[test]
    fn lab_backwards() {
        func_cmp(LAB, XYZ, cielab_to_xyz)
    }

    #[test]
    fn lch_forwards() {
        func_cmp(LAB, LCH, lab_to_lch)
    }
    #[test]
    fn lch_backwards() {
        func_cmp(LCH, LAB, lch_to_lab)
    }

    #[test]
    fn oklab_forwards() {
        func_cmp(XYZ, OKLAB, xyz_to_oklab)
    }
    #[test]
    fn oklab_backwards() {
        func_cmp(OKLAB, XYZ, oklab_to_xyz)
    }

    // Lower epsilon because of the extremely wide gamut creating tiny values
    #[test]
    fn jzazbz_forwards() {
        func_cmp_full(XYZ, JZAZBZ, xyz_to_jzazbz, 2e-1, &[])
    }
    #[test]
    fn jzazbz_backwards() {
        func_cmp_full(JZAZBZ, XYZ, jzazbz_to_xyz, 2e-1, &[])
    }

    // ICtCp development tests.
    // Inversion test in absence of solid reference
    #[test]
    fn ictcp_inversion() {
        let mut pixel = LRGB.to_owned();
        pixel.iter_mut().for_each(|p| _lrgb_to_ictcp(p));
        pixel.iter_mut().for_each(|p| _ictcp_to_lrgb(p));
        pix_cmp(&pixel, LRGB, 1e-1, &[]);
    }
    // Disable reference tests for public commits
    //
    // #[test]
    // fn ictcp_forwards() {
    //     func_cmp(LRGB, _ICTCP2, _lrgb_to_ictcp)
    // }
    // #[test]
    // fn ictcp_backwards() {
    //     func_cmp(_ICTCP2, LRGB, _ictcp_to_lrgb)
    // }
    // ### Single FN Accuracy ### }}}

    /// ### Other Tests ### {{{
    #[test]
    fn tree_jump() {
        // forwards
        println!("HSV -> LCH");
        conv_cmp(Space::HSV, HSV, Space::CIELCH, LCH);

        println!("LCH -> OKLCH");
        conv_cmp(Space::CIELCH, LCH, Space::OKLCH, OKLCH);

        println!("OKLCH -> JZCZHZ");
        conv_cmp_full(Space::OKLCH, OKLCH, Space::JZCZHZ, JZCZHZ, 2e-1, &[0, 7]);

        println!("JZCZHZ -> HSV");
        conv_cmp(Space::JZCZHZ, JZCZHZ, Space::HSV, HSV);

        // backwards
        println!("HSV -> JZCZHZ");
        conv_cmp_full(Space::HSV, HSV, Space::JZCZHZ, JZCZHZ, 2e-1, &[0, 7]);

        println!("JZCZHZ -> OKLCH");
        conv_cmp_full(Space::JZCZHZ, JZCZHZ, Space::OKLCH, OKLCH, 1e-1, &[0, 7]);

        println!("OKLCH -> LCH");
        conv_cmp(Space::OKLCH, OKLCH, Space::CIELCH, LCH);

        // add 1 to skip because the hue wraps from 0.0000 to 0.9999
        // fuck you precision
        println!("LCH -> HSV");
        conv_cmp_full(Space::CIELCH, LCH, Space::HSV, HSV, 1e-1, &[0, 1, 7]);
    }

    #[test]
    fn sliced() {
        let mut pixel: Vec<f32> = SRGB.iter().fold(Vec::new(), |mut acc, it| {
            acc.extend_from_slice(it);
            acc
        });
        convert_space_sliced(Space::SRGB, Space::CIELCH, &mut pixel);
        pix_cmp(
            &pixel
                .chunks_exact(3)
                .map(|c| c.try_into().unwrap())
                .collect::<Vec<[f32; 3]>>(),
            LCH,
            1e-1,
            &[],
        );
    }

    #[test]
    fn sliced_odd() {
        let mut pixel: Vec<f32> = SRGB.iter().fold(Vec::new(), |mut acc, it| {
            acc.extend_from_slice(it);
            acc
        });
        pixel.push(1234.5678);
        convert_space_sliced(Space::SRGB, Space::CIELCH, &mut pixel);
        pix_cmp(
            &pixel
                .chunks_exact(3)
                .map(|c| c.try_into().unwrap())
                .collect::<Vec<[f32; 3]>>(),
            LCH,
            1e-1,
            &[],
        );
        assert_eq!(*pixel.last().unwrap(), 1234.5678);
    }

    #[test]
    fn sliced_smol() {
        let pixels = [1.0, 0.0];
        let mut smol = pixels.clone();
        convert_space_sliced(Space::SRGB, Space::CIELCH, &mut smol);
        assert_eq!(pixels, smol);
    }

    #[test]
    fn interweave() {
        let slice: Vec<f32> = SRGB.iter().fold(Vec::new(), |mut acc, it| {
            acc.extend_from_slice(it);
            acc
        });
        let mut new = slice.clone();
        new.push(1234.5678);

        let deinterleaved = unweave::<3>(&new);
        assert_eq!(deinterleaved[0].len(), deinterleaved[1].len());
        assert_eq!(deinterleaved[0].len(), deinterleaved[2].len());
        let chunked: Vec<[f32; 3]> = (0..deinterleaved[0].len()).fold(Vec::new(), |mut acc, it| {
            acc.push([deinterleaved[0][it], deinterleaved[1][it], deinterleaved[2][it]]);
            acc
        });

        assert_eq!(SRGB, &chunked);
        assert_eq!(slice.as_slice(), weave(deinterleaved).as_ref())
    }

    #[test]
    fn nan_checks() {
        let it = [1e+3, -1e+3, 1e-3, -1e-3];
        let fns: &[(&'static str, extern "C" fn(&mut [f32; 3]))] = &[
            ("hsv_forwards", srgb_to_hsv),
            ("hsv_backwards", hsv_to_srgb),
            ("lrgb_forwards", srgb_to_lrgb),
            ("lrgb_backwards", lrgb_to_srgb),
            ("xyz_forwards", lrgb_to_xyz_f32),
            ("xyz_backwards", xyz_to_lrgb),
            ("lab_forwards", xyz_to_cielab),
            ("lab_backwards", cielab_to_xyz),
            ("lch_forwards", lab_to_lch),
            ("lch_backwards", lch_to_lab),
            ("oklab_forwards", xyz_to_oklab),
            ("oklab_backwards", oklab_to_xyz),
            // ("jzazbz_forwards", xyz_to_jzazbz), // ugh
            ("jzazbz_backwards", jzazbz_to_xyz),
        ];
        for (label, func) in fns {
            for a in it.iter() {
                for b in it.iter() {
                    for c in it.iter() {
                        let from: [f32; 3] = [*a, *b, *c];
                        let mut to = from;
                        func(&mut to);
                        if to.iter().any(|c| !c.is_finite()) {
                            panic!("{} : {:?} -> {:?}", label, from, to);
                        }
                    }
                }
            }
        }
    }

    #[test]
    fn hue_wrap() {
        let it = (-1000..=2000).step_by(50);
        for a in it.clone() {
            for b in it.clone() {
                for c in it.clone() {
                    let (a, b, c) = (a as f32 / 10.0, b as f32 / 10.0, c as f32 / 10.0);
                    // lch
                    let mut pixel = [a as f32, b as f32, c as f32];
                    convert_space(Space::SRGB, Space::CIELCH, &mut pixel);
                    assert!(pixel[2] <= 360.0, "lch H was {}", pixel[2]);
                    assert!(pixel[2] >= 0.0, "lch H was {}", pixel[2]);
                    // hsv
                    let mut pixel = [a as f32, b as f32, c as f32];
                    convert_space(Space::SRGB, Space::HSV, &mut pixel);
                    assert!(pixel[0] <= 1.0, "hsv H was {}", pixel[0]);
                    assert!(pixel[0] >= 0.0, "hsv H was {}", pixel[0]);
                }
            }
        }
    }

    #[test]
    fn space_strings() {
        for space in Space::ALL {
            assert_eq!(Ok(*space), Space::try_from(space.to_string().as_str()))
        }
    }

    /// ### Other Tests ### }}}

    // ### Str2Col ### {{{
    #[test]
    fn str2col_base() {
        assert_eq!(str2col("0.2, 0.5, 0.6"), Some((Space::SRGB, [0.2, 0.5, 0.6])))
    }

    #[test]
    fn str2col_base_tight() {
        assert_eq!(str2col("0.2,0.5,0.6"), Some((Space::SRGB, [0.2, 0.5, 0.6])))
    }

    #[test]
    fn str2col_base_lop() {
        assert_eq!(str2col("0.2,0.5, 0.6"), Some((Space::SRGB, [0.2, 0.5, 0.6])))
    }

    #[test]
    fn str2col_base_bare() {
        assert_eq!(str2col("0.2 0.5 0.6"), Some((Space::SRGB, [0.2, 0.5, 0.6])))
    }

    #[test]
    fn str2col_base_bare_fat() {
        assert_eq!(str2col("  0.2   0.5     0.6 "), Some((Space::SRGB, [0.2, 0.5, 0.6])))
    }

    #[test]
    fn str2col_base_paren() {
        assert_eq!(str2col("(0.2 0.5 0.6)"), Some((Space::SRGB, [0.2, 0.5, 0.6])))
    }

    #[test]
    fn str2col_base_paren2() {
        assert_eq!(str2col("{ 0.2 : 0.5 : 0.6 }"), Some((Space::SRGB, [0.2, 0.5, 0.6])))
    }

    #[test]
    fn str2col_base_none() {
        assert_eq!(str2col("  0.2   0.5     f"), None)
    }

    #[test]
    fn str2col_base_none2() {
        assert_eq!(str2col("0.2*0.5 0.6"), None)
    }

    #[test]
    fn str2col_base_paren_none() {
        assert_eq!(str2col("(0.2 0.5 0.6"), None)
    }

    #[test]
    fn str2col_base_paren_none2() {
        assert_eq!(str2col("0.2 0.5 0.6}"), None)
    }

    #[test]
    fn str2col_lch() {
        assert_eq!(str2col("lch(50, 30, 160)"), Some((Space::CIELCH, [50.0, 30.0, 160.0])))
    }

    #[test]
    fn str2col_lch_space() {
        assert_eq!(str2col("lch 50, 30, 160"), Some((Space::CIELCH, [50.0, 30.0, 160.0])))
    }

    #[test]
    fn str2col_lch_colon() {
        assert_eq!(str2col("lch:50:30:160"), Some((Space::CIELCH, [50.0, 30.0, 160.0])))
    }

    #[test]
    fn str2col_lch_semicolon() {
        assert_eq!(str2col("lch;50;30;160"), Some((Space::CIELCH, [50.0, 30.0, 160.0])))
    }

    #[test]
    fn str2col_lch_mixed() {
        assert_eq!(str2col("lch; (50,30,160)"), Some((Space::CIELCH, [50.0, 30.0, 160.0])))
    }

    #[test]
    fn str2col_lch_mixed2() {
        assert_eq!(str2col("lch(50; 30; 160)"), Some((Space::CIELCH, [50.0, 30.0, 160.0])))
    }

    #[test]
    fn str2col_lch_mixed3() {
        assert_eq!(
            str2col("lch   (50   30  160)"),
            Some((Space::CIELCH, [50.0, 30.0, 160.0]))
        )
    }

    #[test]
    fn str2col_hex() {
        assert_eq!(str2col(HEX), Some((Space::SRGB, irgb_to_srgb(IRGB))))
    }

    #[test]
    fn str2col_perc100() {
        assert_eq!(
            str2col("oklch 100% 100% 100%"),
            Some((
                Space::OKLCH,
                [Space::OKLCH.srgb_quant100()[0], Space::OKLCH.srgb_quant100()[1], 360.0]
            ))
        )
    }

    #[test]
    fn str2col_perc50() {
        assert_eq!(
            str2col("oklch 50.0% 50% 50.0000%"),
            Some((
                Space::OKLCH,
                [
                    (Space::OKLCH.srgb_quant0()[0] + Space::OKLCH.srgb_quant100()[0]) / 2.0,
                    (Space::OKLCH.srgb_quant0()[1] + Space::OKLCH.srgb_quant100()[1]) / 2.0,
                    180.0,
                ]
            ))
        )
    }

    #[test]
    fn str2col_perc0() {
        assert_eq!(
            str2col("oklch 0% 0% 0%"),
            Some((
                Space::OKLCH,
                [Space::OKLCH.srgb_quant0()[0], Space::OKLCH.srgb_quant0()[1], 0.0]
            ))
        )
    }

    #[test]
    fn str2col_perc_mix() {
        assert_eq!(
            str2col("oklab 0.5 100.000% 0%"),
            Some((
                Space::OKLAB,
                [0.5, Space::OKLAB.srgb_quant100()[1], Space::OKLAB.srgb_quant0()[2]]
            ))
        )
    }

    #[test]
    fn str2col_perc_inval() {
        assert_eq!(str2col("oklab 0.5 100 % 0%"), None)
    }

    #[test]
    fn str2col_perc_inval2() {
        assert_eq!(str2col("oklab 0.5% %100% 0%"), None)
    }

    #[test]
    fn str2col_perc_inval3() {
        assert_eq!(str2col("oklab 0.5 100%% 0%"), None)
    }

    #[test]
    fn str2space_base() {
        let pix = str2space("oklch : 0.62792590, 0.25768453, 29.22319405", Space::SRGB).expect("STR2SPACE_BASE FAIL");
        let reference = [1.00000000, 0.00000000, 0.00000000];
        pix_cmp(&[pix], &[reference], 1e-3, &[]);
    }

    #[test]
    fn str2space_hex() {
        let pix = str2space(" { #FF0000 } ", Space::OKLCH).expect("STR2SPACE_HEX FAIL");
        let reference = [0.62792590, 0.25768453, 29.22319405];
        pix_cmp(&[pix], &[reference], 1e-3, &[]);
    }
    // ### Str2Col ### }}}
}
// ### TESTS ### }}}<|MERGE_RESOLUTION|>--- conflicted
+++ resolved
@@ -22,7 +22,6 @@
     n.abs().powf(power).copysign(n)
 }
 
-<<<<<<< HEAD
 enum Cmp {
     Gt,
     Lt,
@@ -153,7 +152,7 @@
         }
         .select(x(), y())
     }
-=======
+
 /// Create an array of separate channel buffers from a single interwoven buffer.
 /// Copies the data.
 pub fn unweave<const N: usize>(slice: &[f32]) -> [Box<[f32]>; N] {
@@ -182,7 +181,6 @@
             acc
         })
         .into_boxed_slice()
->>>>>>> f9d3e65f
 }
 
 // ### CONSTS ### {{{
